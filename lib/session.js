--- conflicted
+++ resolved
@@ -115,13 +115,9 @@
             _ref$eventHubOptions = _ref.eventHubOptions,
             eventHubOptions = _ref$eventHubOptions === undefined ? {} : _ref$eventHubOptions,
             _ref$clientToken = _ref.clientToken,
-<<<<<<< HEAD
             clientToken = _ref$clientToken === undefined ? null : _ref$clientToken,
             _ref$apiEndpoint = _ref.apiEndpoint,
             apiEndpoint = _ref$apiEndpoint === undefined ? '/api' : _ref$apiEndpoint;
-=======
-            clientToken = _ref$clientToken === undefined ? null : _ref$clientToken;
->>>>>>> 5bca4150
 
         _classCallCheck(this, Session);
 
