--- conflicted
+++ resolved
@@ -127,14 +127,10 @@
     data: Data,
     identifyingKeys?: string[]
   ): Promise<Response<T>>;
-<<<<<<< HEAD
-  createComponent<T>(file: Blob, options: Data): Promise<Response<T>>;
-=======
   createComponent(
     file: File,
     options: Data
   ): Promise<[Response<Entity>, Response<Entity>, Data]>;
->>>>>>> 161da4b0
 
   getSchema(entityType: string): Data;
   getComponentUrl(componentId: string | null): string | null;
