--- conflicted
+++ resolved
@@ -41,18 +41,7 @@
 export const handlers = [
   rest.post("http://ftrack.test/api", async (req, res, ctx) => {
     if (!authenticate(req)) {
-<<<<<<< HEAD
-      return res(
-        ctx.json({
-          content:
-            'The supplied API key is not valid. API keys are created from Settings under the page API keys. The api key should be passed in the request header "ftrack-api-key".',
-          exception: "InvalidCredentialsError",
-          error_code: null,
-        }),
-      );
-=======
       return res(ctx.json(InvalidCredentialsError));
->>>>>>> 6ad86875
     }
     const body = await Promise.all(
       (await req.json()).map(
