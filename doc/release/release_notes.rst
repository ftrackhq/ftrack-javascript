--- conflicted
+++ resolved
@@ -10,7 +10,6 @@
 .. release:: Upcoming
 
     .. change:: new
-<<<<<<< HEAD
         :tags: Webpack, Node
 
         Include a compiled lib folder, so that the package can be imported in
@@ -20,15 +19,13 @@
 
             :ref:`installing`
 
-=======
-
+    .. change:: new
         Added helper method on session for creating and uploading a component
         from a file.
 
         .. seealso::
 
             :ref:`Uploading files <tutorial/create_component>`
->>>>>>> 6ab8b2e9
 
 .. release:: 0.1.0
     :date: 2016-06-13
