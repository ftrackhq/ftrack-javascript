// :copyright: Copyright (c) 2016 ftrack
import moment from "moment";
import loglevel from "loglevel";
import { v4 as uuidV4 } from "uuid";

import { EventHub } from "./event_hub.js";
import * as operation from "./operation.js";
import {
  ServerPermissionDeniedError,
  ServerValidationError,
  ServerError,
  AbortError,
} from "./error.js";

import type {
  ActionResponse,
  CallOptions,
  CreateComponentOptions,
  CreateResponse,
  Data,
  DeleteResponse,
  Entity,
  EntityData,
  EntityType,
  GetUploadMetadataResponse,
  IsTuple,
  MutationOptions,
  QueryOptions,
  QueryResponse,
  QuerySchemasResponse,
  QueryServerInformationResponse,
  ResponseError,
  Schema,
  SearchOptions,
  SearchResponse,
  ServerInformation,
  SessionOptions,
  UpdateResponse,
} from "./types.js";
import { convertToIsoString } from "./util/convert_to_iso_string.js";
import { Uploader } from "./uploader.js";
import getSchemaMappingFromSchemas from "./util/get_schema_mapping.js";

const logger = loglevel.getLogger("ftrack_api");

const ENCODE_DATETIME_FORMAT = "YYYY-MM-DDTHH:mm:ss";

/**
 * ftrack API session
 * @class  Session
 *
 */
export class Session {
  apiUser: string;
  apiKey: string;
  serverUrl: string;
  apiEndpoint: string;
  eventHub: EventHub;
  clientToken: string | null;
  initialized: boolean;
  initializing: Promise<Session>;
  additionalHeaders: Data;
  schemas?: Schema[];
  serverInformation?: QueryServerInformationResponse;
  serverVersion?: string;
  private schemasPromise?: Promise<Schema[]>;
  private serverInformationPromise?: Promise<ServerInformation>;
  private serverInformationValues?: string[];
  private schemaMapping?: Record<string, Schema>;

  /**
   * Construct Session instance with API credentials.
   *
   * @param  {string}  serverUrl -                  ftrack server URL
   * @param  {string}  apiUser -                    ftrack username for API user.
   * @param  {string}  apiKey -                     User API Key
   * @param  {Object}  options  -                   options
   * @param  {Boolean} [options.autoConnectEventHub=false] - Automatically connect to event hub,
   * @param  {Array|null} [options.serverInformationValues] - List of server information values to retrieve.
   * @param  {Object}  [options.eventHubOptions={}] - Options to configure event hub with.
   * @param  {string} [options.clientToken] - Client token for update events.
   * @param  {string} [options.apiEndpoint=/api] - API endpoint.
   * @param {object} [options.headers] - Additional headers to send with the request
   * @param {object} [options.strictApi] - Turn on strict API mode
   * @param {object} options.decodeDatesAsIso - Decode dates as ISO strings instead of moment objects
   *
   * @constructs Session
   */
  constructor(
    serverUrl: string,
    apiUser: string,
    apiKey: string,
    {
      autoConnectEventHub = false,
      serverInformationValues,
      eventHubOptions = {},
      clientToken,
      apiEndpoint = "/api",
      additionalHeaders = {},
      strictApi = false,
    }: SessionOptions = {},
  ) {
    if (!serverUrl || !apiUser || !apiKey) {
      throw new Error(
        "Invalid arguments, please construct Session with " +
          "*serverUrl*, *apiUser* and *apiKey*.",
      );
    }

    /**
     * Username of ftrack user used by API
     * @memberof Session
     * @instance
     * @type {string}
     */
    this.apiUser = apiUser;

    /**
     * API Key
     * @memberof Session
     * @instance
     * @type {string}
     */
    this.apiKey = apiKey;

    /**
     * ftrack server URL
     * @memberof Session
     * @instance
     * @type {string}
     */
    this.serverUrl = serverUrl;

    this.serverInformationValues = serverInformationValues;

    /**
     * API Endpoint. Specified relative to server URL with leading slash.
     * @memberof Session
     * @instance
     * @type {string}
     */
    this.apiEndpoint = apiEndpoint;

    /**
     * allows setting additional headers to be sent with each request
     * @memberof Session
     * @instance
     * @type {Data}
     */
    this.additionalHeaders = additionalHeaders;

    if (strictApi) {
      this.additionalHeaders = {
        ...additionalHeaders,
        "ftrack-strict-api": "true",
      };
    }

    /**
     * session event hub
     * @memberof Session
     * @instance
     * @type {EventHub}
     */
    this.eventHub = new EventHub(serverUrl, apiUser, apiKey, eventHubOptions);

    if (autoConnectEventHub) {
      this.eventHub.connect();
    }

    if (clientToken) {
      this.clientToken = clientToken;
    } else {
      this.clientToken = `ftrack-javascript-api--${uuidV4()}`;
    }

    // Always include is_timezone_support_enabled as required by API.
    // TODO: Remove this in next major.
    if (
      serverInformationValues &&
      !serverInformationValues.includes("is_timezone_support_enabled")
    ) {
      serverInformationValues.push("is_timezone_support_enabled");
    }

    // TODO: remove these operations from session initialization in next major
    const operations: operation.Operation[] = [
      {
        action: "query_server_information",
        values: serverInformationValues,
      },
      { action: "query_schemas" },
    ];

    /**
     * true if session is initialized
     * @memberof Session
     * @instance
     * @type {Boolean}
     */
    this.initialized = false;

    const initializingPromise =
      this.call<[QueryServerInformationResponse, QuerySchemasResponse]>(
        operations,
      );

    /**
     * Resolved once session is initialized.
     * @memberof Session
     * @instance
     * @type {Promise}
     */
    this.initializing = initializingPromise.then((responses) => {
      // TODO: Make this.serverInformation, this.schemas, and this.serverVersion private in next major
      // and require calling getServerInformation, getSchemas, and this.getServerVersion instead.
      this.serverInformation = responses[0];
      this.schemas = responses[1];
      this.schemaMapping = getSchemaMappingFromSchemas(this.schemas);
      this.serverVersion = this.serverInformation.version;
      this.initialized = true;

      return Promise.resolve(this);
    });

    this.serverInformationPromise = initializingPromise
      .then((responses) => responses[0])
      .catch(() => ({}) as ServerInformation);

    this.schemasPromise = initializingPromise
      .then((responses) => responses[1])
      .catch(() => [] as Schema[]);
  }

  /**
   * Get primary key attributes from schema
   *
   * @return {Array|null} List of primary key attributes.
   */
  getPrimaryKeyAttributes(entityType: string): string[] | null {
    // Todo: make this async in next major
    if (!this.schemas) {
      logger.warn("Schemas not available.");
      return null;
    }
    const schema = this.schemaMapping?.[entityType];
    if (!schema || !schema.primary_key || !schema.primary_key.length) {
      logger.warn("Primary key could not be found for: ", entityType);
      return null;
    }
    return schema.primary_key;
  }

  /**
   * Get identifying key for *entity*
   *
   * @return {String|null} Identifying key for *entity*
   */
  getIdentifyingKey(entity: Data) {
    const primaryKeys = this.getPrimaryKeyAttributes(entity.__entity_type__);
    if (primaryKeys) {
      return [
        entity.__entity_type__,
        ...primaryKeys.map((attribute: string) => entity[attribute]),
      ].join(",");
    }
    return null;
  }

  /**
   * Return encoded *data* as JSON string.
   *
   * This will translate date, moment, and dayjs  objects into ISO8601 string representation in UTC.
   *
   * @private
   * @param  {*} data  The data to encode.
   * @return {*}      Encoded data
   */
  private encode(data: any): any {
    if (data && data.constructor === Array) {
      return data.map((item) => this.encode(item));
    }

    if (data && data.constructor === Object) {
      const out: Data = {};
      for (const key in data) {
        if (data.hasOwnProperty(key)) {
          out[key] = this.encode(data[key]);
        }
      }

      return out;
    }

    const date = convertToIsoString(data);
    if (date) {
      if (
        this.serverInformation &&
        this.serverInformation.is_timezone_support_enabled
      ) {
        // Ensure that the moment object is in UTC and format
        // to timezone naive string.
        return {
          __type__: "datetime",
          value: date,
        };
      }

      // Ensure that the moment object is in local time zone and format
      // to timezone naive string.
      return {
        __type__: "datetime",
        value: moment(date).local().format(ENCODE_DATETIME_FORMAT),
      };
    }

    return data;
  }

  /** Return error instance from *response*.
   *
   * @private
   * @param  {*} response  A server error response object.
   * @return {*}      error instance.
   */
  private getErrorFromResponse(response: ResponseError) {
    let ErrorClass;

    if (response.exception === "AbortError") {
      ErrorClass = AbortError;
    } else if (response.exception === "ValidationError") {
      ErrorClass = ServerValidationError;
    } else if (
      response.exception === "FTAuthenticationError" ||
      response.exception === "PermissionError"
    ) {
      ErrorClass = ServerPermissionDeniedError;
    } else {
      ErrorClass = ServerError;
    }

    const error = new ErrorClass(response.content, response.error_code);

    return error;
  }

  /**
   * Iterate *data* and decode entities with special encoding logic.
   *
   * Iterates recursively through objects and arrays.
   *
   * Will merge ftrack entities multiple occurrences which have been
   * de-duplicated in the back end and point them to a single object in
   * *identityMap*.
   *
   * datetime objects will be converted to timezone-aware moment objects.
   *
   * @private
   * @param  {*} data  The data to decode.
   * @return {*}      Decoded data
   */

  private decode(
    data: any,
    identityMap: Data = {},
    decodeDatesAsIso: boolean = false,
  ): any {
    if (Array.isArray(data)) {
      return this._decodeArray(data, identityMap, decodeDatesAsIso);
    }
    if (typeof data === "object" && data?.constructor === Object) {
      if (data.__entity_type__) {
        return this._mergeEntity(data, identityMap, decodeDatesAsIso);
      }
      if (data.__type__ === "datetime" && decodeDatesAsIso) {
        return this._decodeDateTimeAsIso(data);
      } else if (data.__type__ === "datetime") {
        return this._decodeDateTimeAsMoment(data);
      }
      return this._decodePlainObject(data, identityMap, decodeDatesAsIso);
    }
    return data;
  }

  /**
   * Decode datetime *data* into ISO 8601 strings.
   *
   * Translate objects with __type__ equal to 'datetime' into moment
   * datetime objects. If time zone support is enabled on the server the date
   * will be assumed to be UTC and the moment will be in utc.
   * @private
   */
  private _decodeDateTimeAsIso(data: any) {
    let dateValue = data.value;
    if (
      this.serverInformation &&
      this.serverInformation.is_timezone_support_enabled
    ) {
      // Server responds with timezone naive strings, add Z to indicate UTC.
      // If the string somehow already contains a timezone offset, do not add Z.
      if (!dateValue.endsWith("Z") && !dateValue.includes("+")) {
        dateValue += "Z";
      }
      // Return date as moment object with UTC set to true.
      return new Date(dateValue).toISOString();
    }
    // Server has no timezone support, return date in ISO format
    return new Date(dateValue).toISOString();
  }

  /**
   * Decode datetime *data* into moment objects.
   *
   * Translate objects with __type__ equal to 'datetime' into moment
   * datetime objects. If time zone support is enabled on the server the date
   * will be assumed to be UTC and the moment will be in utc.
   * @private
   */
  private _decodeDateTimeAsMoment(data: any) {
    if (
      this.serverInformation &&
      this.serverInformation.is_timezone_support_enabled
    ) {
      // Return date as moment object with UTC set to true.
      return moment.utc(data.value);
    }

    // Return date as local moment object.
    return moment(data.value);
  }

  /**
   * Return new object where all values have been decoded.
   * @private
   */
  private _decodePlainObject(
    object: Data,
    identityMap: Data,
    decodeDatesAsIso: boolean,
  ) {
    return Object.keys(object).reduce<Data>((previous, key) => {
      previous[key] = this.decode(object[key], identityMap, decodeDatesAsIso);
      return previous;
    }, {});
  }

  /**
   * Return new Array where all items have been decoded.
   * @private
   */
  private _decodeArray(
    collection: any[],
    identityMap: Data,
    decodeDatesAsIso: boolean,
  ): any[] {
    return collection.map((item) =>
      this.decode(item, identityMap, decodeDatesAsIso),
    );
  }

  /**
   * Return merged *entity* using *identityMap*.
   * @private
   */
  private _mergeEntity(
    entity: Data,
    identityMap: Data,
    decodeDatesAsIso: boolean,
  ) {
    const identifier = this.getIdentifyingKey(entity);
    if (!identifier) {
      logger.warn("Identifier could not be determined for: ", identifier);
      return entity;
    }

    if (!identityMap[identifier]) {
      identityMap[identifier] = {};
    }

    // Retrieve entity from identity map. Any instances which occur multiple
    // times in the encoded data will point to the same JavaScript object.
    // This means that output is not guaranteed to be JSON-serializable.
    //
    // TODO: Should we duplicate the information between the instances
    // instead of pointing them to the same instance?
    const mergedEntity = identityMap[identifier];

    for (const key in entity) {
      if (entity.hasOwnProperty(key)) {
        mergedEntity[key] = this.decode(
          entity[key],
          identityMap,
          decodeDatesAsIso,
        );
      }
    }
    return mergedEntity;
  }

  /** Return encoded *operations*. */
  encodeOperations(operations: operation.Operation[]) {
    return JSON.stringify(this.encode(operations));
  }

  /**
   * Returns server information for the session, using serverInformationValues as set on session initialization.
   * This is cached after the first call, and assumes that the server information will not change during the session.
   * @returns Promise with the server information for the session.
   */
  async getServerInformation(): Promise<ServerInformation> {
    if (!this.serverInformationPromise) {
      this.serverInformationPromise = this.call<QueryServerInformationResponse>(
        [
          {
            action: "query_server_information",
            values: this.serverInformationValues,
          },
        ],
      ).then((responses) => responses[0]);
    }

    return this.serverInformationPromise;
  }

  /**
   * Returns server version for the session, using serverInformationValues as set on session initialization.
   * This is cached after the first call, and assumes that the server information will not change during the session.
   * @returns Promise with the server version for the session.
   */
  async getServerVersion(): Promise<string> {
    return (await this.getServerInformation()).version;
  }

  /**
   * Returns the API schemas for the session.
   * This is cached after the first call, and assumes that the schemas will not change during the session.
   * @returns Promise with the API schemas for the session.
   */
  async getSchemas(): Promise<Schema[]> {
    if (!this.schemasPromise) {
      this.schemasPromise = this.call<QuerySchemasResponse>([
        { action: "query_schemas" },
      ]).then((responses) => {
        this.schemaMapping = getSchemaMappingFromSchemas(responses[0]);
        return responses[0];
      });
    }
    return this.schemasPromise;
  }

  /**
   * Call API with array of operation objects in *operations*.
   *
   * Returns promise which will be resolved with an array of decoded
   * responses.
   *
   * The return promise may be rejected with one of several errors:
   *
   * ServerValidationError
   *     Validation errors
   * ServerPermissionDeniedError
   *     Permission defined errors
   * ServerError
   *     Generic server errors or network issues
   *
   * @typeParam T - Either an array of response types to get return type `Tuple<T[0], ..., T[n]>`, or a single response type to get return type T[]. Default is ActionResponse.
   * @param {Array} operations - API operations.
   * @param {Object} options
   * @param {AbortController} options.abortController - Abort controller, deprecated in favor of options.signal
   * @param {AbortSignal} options.signal - Abort signal
   * @param {string} options.pushToken - push token to associate with the request
   * @param {object} options.headers - Additional headers to send with the request
   * @param {string} options.decodeDatesAsIso - Return dates as ISO strings instead of moment objects
   *
   */
  async call<T = ActionResponse>(
    operations: operation.Operation[],
    {
      abortController,
      pushToken,
      signal,
      additionalHeaders = {},
      decodeDatesAsIso = false,
    }: CallOptions = {},
  ): Promise<IsTuple<T> extends true ? T : T[]> {
    if (this.initializing) {
      await this.initializing;
    }
    const url = `${this.serverUrl}${this.apiEndpoint}`;

    try {
      // Delay call until session is initialized if initialization is in
      // progress.

      let fetchResponse;
      try {
        fetchResponse = await fetch(url, {
          method: "post",
          credentials: "include",
          headers: {
            Accept: "application/json",
            "Content-Type": "application/json",
            "ftrack-api-key": this.apiKey,
            "ftrack-user": this.apiUser,
            "ftrack-Clienttoken": this.clientToken,
            "ftrack-pushtoken": pushToken,
            ...this.additionalHeaders,
            ...additionalHeaders,
          } as HeadersInit,
          body: this.encodeOperations(operations),
          signal: abortController ? abortController.signal : signal,
        });
      } catch (reason) {
        if (reason instanceof Error) {
          throw this.getErrorFromResponse({
            exception: "NetworkError",
            content: (reason["cause"] as string) || reason.message,
          });
        }
        throw new Error("Unknown error");
      }

      const response = await fetchResponse.json();

      if (response.exception) {
        throw this.getErrorFromResponse(response);
      }
      try {
        return this.decode(response, {}, decodeDatesAsIso);
      } catch (reason) {
        logger.warn("Server reported error in unexpected format. ", reason);
        throw this.getErrorFromResponse({
          exception: "MalformedResponseError",
          content: "Response is malformed",
        });
      }
    } catch (reason) {
      logger.warn("Failed to perform request. ", reason);
      if (reason instanceof Error && reason.name === "AbortError") {
        throw this.getErrorFromResponse({
          exception: "AbortError",
          content: reason.message,
        });
      }
      throw reason;
    }
  }

  /**
   * Return promise of *entityType* with *data*, create or update if necessary.
   *
   *   *data* should be a dictionary of the same form passed to `create`
   *   method.
   *
   *   By default, check for an entity that has matching *data*. If
   *   *identifyingKeys* is specified as a list of keys then only consider the
   *   values from *data* for those keys when searching for existing entity.
   *
   *   If no *identifyingKeys* specified then use all of the keys from the
   *   passed *data*.
   *
   *   Raise an Error if no *identifyingKeys* can be determined.
   *
   *   If no matching entity found then create entity using supplied *data*.
   *
   *   If a matching entity is found, then update it if necessary with *data*.
   *
   *   Return update or create promise.
   */

  ensure<T extends EntityData = EntityData>(
    entityType: string,
    data: T,
    identifyingKeys: Array<keyof T> = [],
  ): Promise<T & Entity> {
    let keys = identifyingKeys as string[];

    const anyData = data as any;

    logger.info(
      "Ensuring entity with data using identifying keys: ",
      entityType,
<<<<<<< HEAD
      anyData,
      keys
=======
      data,
      keys,
>>>>>>> 7dd849ec
    );

    if (!keys.length) {
      keys = Object.keys(anyData);
    }

    if (!keys.length) {
      throw new Error(
        "Could not determine any identifying data to check against " +
<<<<<<< HEAD
          `when ensuring ${entityType} with data ${anyData}. ` +
          `Identifying keys: ${identifyingKeys}`
=======
          `when ensuring ${entityType} with data ${data}. ` +
          `Identifying keys: ${identifyingKeys}`,
>>>>>>> 7dd849ec
      );
    }

    const primaryKeys = this.getPrimaryKeyAttributes(entityType);
    if (primaryKeys === null || primaryKeys.length === 0) {
      throw new Error(`Primary key could not be found for: ${entityType}`);
    }
    let expression = `select ${primaryKeys.join(
      ", ",
    )} from ${entityType} where`;
    const criteria = keys.map((identifyingKey) => {
      let value = anyData[identifyingKey];

      if (value != null && typeof value.valueOf() === "string") {
        value = `"${value}"`;
      } else if (convertToIsoString(value)) {
        value = convertToIsoString(value);
        value = `"${value}"`;
      }
      return `${identifyingKey} is ${value}`;
    });

    expression = `${expression} ${criteria.join(" and ")}`;

    return this.query<T>(expression).then((response) => {
      if (response.data.length === 0) {
<<<<<<< HEAD
        return this.create<T>(entityType, anyData).then(
          ({ data: responseData }) => Promise.resolve(responseData)
=======
        return this.create<T>(entityType, data).then(({ data: responseData }) =>
          Promise.resolve(responseData),
>>>>>>> 7dd849ec
        );
      }

      if (response.data.length !== 1) {
        throw new Error(
          "Expected single or no item to be found but got multiple " +
<<<<<<< HEAD
            `when ensuring ${entityType} with data ${anyData}. ` +
            `Identifying keys: ${identifyingKeys}`
=======
            `when ensuring ${entityType} with data ${data}. ` +
            `Identifying keys: ${identifyingKeys}`,
>>>>>>> 7dd849ec
        );
      }

      const updateEntity = response.data[0] as any;

      // Update entity if required.
      let updated = false;
      Object.keys(anyData).forEach((key) => {
        if (anyData[key] !== updateEntity[key]) {
          updateEntity[key] = anyData[key];
          updated = true;
        }
      });

      if (updated) {
        return this.update<T>(
          entityType,
          primaryKeys.map((key: string) => updateEntity[key]),
          Object.keys(anyData).reduce<any>((accumulator, key) => {
            if (primaryKeys.indexOf(key.toString()) === -1) {
              accumulator[key] = anyData[key];
            }
            return accumulator;
<<<<<<< HEAD
          }, {} as T)
        ).then(({ data: responseData }) => Promise.resolve(responseData as T));
=======
          }, {} as T),
        ).then(({ data: responseData }) =>
          Promise.resolve(responseData as T & Entity),
        );
>>>>>>> 7dd849ec
      }

      return Promise.resolve(response.data[0]);
    });
  }

  /**
   * Return schema with id or null if not existing.
   * @param  {string} schemaId Id of schema model, e.g. `AssetVersion`.
   * @return {Object|null} Schema definition
   */
  getSchema(schemaId: string): Schema | null {
    // TODO: make this async in next major
    const schema = this.schemaMapping?.[schemaId];
    return schema ?? null;
  }

  /**
   * Perform a single query operation with *expression*.
   *
   * @param {string} expression - API query expression.
   * @param {object} options
   * @param {object} options.abortController - Deprecated in favour of options.signal
   * @param {object} options.signal - Abort signal user for aborting requests prematurely
   * @param {object} options.headers - Additional headers to send with the request
   * @param {object} options.decodeDatesAsIso - Decode dates as ISO strings instead of moment objects
   * @return {Promise} Promise which will be resolved with an object
   * containing action, data and metadata
   */
  async query<T extends EntityData = EntityData>(
    expression: string,
    options: QueryOptions = {},
  ) {
    logger.debug("Query", expression);
    const responses = await this.call<[QueryResponse<T>]>(
      [operation.query(expression)],
      options,
    );
    return responses[0];
  }

  /**
   * Perform a single search operation with *expression*.
   *
   * @param {Object}   options
   * @param {String}   options.expression     API query expression
   * @param {String}   options.entityType     Entity type to search for
   * @param {String[]} options.terms          Search terms
   * @param {String}   [options.contextId]    Context id to limit the search result to
   * @param {String[]} [options.objectTypeIds] Object type ids to limit the search result to
   * @param {object} additionalOptions
   * @param {object} options.abortController - Deprecated in favour of options.signal
   * @param {object} options.signal - Abort signal user for aborting requests prematurely
   * @param {object} options.headers - Additional headers to send with the request
   * @param {object} options.decodeDatesAsIso - Decode dates as ISO strings instead of moment objects
   * @return {Promise} Promise which will be resolved with an object
   * containing data and metadata
   */
  async search<T extends EntityData = EntityData>(
    {
      expression,
      entityType,
      terms = [],
      contextId,
      objectTypeIds,
    }: SearchOptions,
    options: QueryOptions = {},
  ) {
    logger.debug("Search", {
      expression,
      entityType,
      terms,
      contextId,
      objectTypeIds,
    });

    const responses = await this.call<[SearchResponse<T>]>(
      [
        operation.search({
          expression,
          entityType,
          terms,
          contextId,
          objectTypeIds,
        }),
      ],
      options,
    );
    return responses[0];
  }

  /**
   * Perform a single create operation with *type* and *data*.
   *
   * @param {string} entityType entity type name.
   * @param {Object} data data which should be used to populate attributes on the entity.
   * @param {Object} options
   * @param {string} options.pushToken - push token to associate with the request
   * @param {object} options.headers - Additional headers to send with the request
   * @param {object} options.decodeDatesAsIso - Decode dates as ISO strings instead of moment objects
   * @return {Promise} Promise which will be resolved with the response.
   */
  async create<T extends EntityData = EntityData>(
    entityType: string,
    data: T,
    options: MutationOptions = {},
  ) {
    logger.debug("Create", entityType, data, options);

    const responses = await this.call<[CreateResponse<T & Entity>]>(
      [operation.create(entityType, data)],
      options,
    );
    return responses[0];
  }

  /**
   * Perform a single update operation on *type* with *keys* and *data*.
   *
   * @param  {string} type Entity type
   * @param  {Array} keys Identifying keys, typically [<entity id>]
   * @param  {Object} data
   * @param {Object} options
   * @param {string} options.pushToken - push token to associate with the request
   * @param {object} options.headers - Additional headers to send with the request
   * @param {object} options.decodeDatesAsIso - Decode dates as ISO strings instead of moment objects
   * @return {Promise} Promise resolved with the response.
   */
  async update<T extends EntityData = EntityData>(
    type: string,
    keys: string[] | string,
    data: T,
    options: MutationOptions = {},
  ) {
    logger.debug("Update", type, keys, data, options);

    const responses = await this.call<[UpdateResponse<T>]>(
      [operation.update(type, keys, data)],
      options,
    );
    return responses[0];
  }

  /**
   * Perform a single delete operation.
   *
   * @param  {string} type Entity type
   * @param  {Array} keys Identifying keys, typically [<entity id>]
   * @param {Object} options
   * @param {string} options.pushToken - push token to associate with the request
   * @param {object} options.headers - Additional headers to send with the request
   * @param {object} options.decodeDatesAsIso - Decode dates as ISO strings instead of moment objects
   * @return {Promise} Promise resolved with the response.
   */
  async delete(
    type: EntityType,
    keys: string[] | string,
    options: MutationOptions = {},
  ) {
    logger.debug("Delete", type, keys, options);

    const responses = await this.call<[DeleteResponse]>(
      [operation.delete(type, keys)],
      options,
    );

    return responses[0];
  }

  /**
   * Return an URL where *componentId* can be downloaded.
   *
   * @param {?string} componentId Is assumed to be present in the
   *                  ftrack.server location.
   * @return {String|null} URL where *componentId* can be downloaded, null
   *                       if component id is not specified.
   */
  getComponentUrl(componentId: string) {
    if (!componentId) {
      return null;
    }

    const params = {
      id: componentId,
      username: this.apiUser,
      apiKey: this.apiKey,
    };

    return `${this.serverUrl}/component/get?${new URLSearchParams(
      params,
    ).toString()}`;
  }

  /**
   * Return an URL where a thumbnail for *componentId* can be downloaded.
   *
   * @param {?string} componentId - Is assumed to be present in the
   *                  ftrack.server location and be of a valid image file type.
   * @param {?object} [options = {}] - Options
   * @param {?number} options.size - The size of the thumbnail. The image will be resized to
   *                  fit within size x size pixels. Defaults to 300.
   * @return {string} URL where *componentId* can be downloaded. Returns the
   *                  URL to a default thumbnail if component id is not
   *                  specified.
   */
  thumbnailUrl(componentId: string, { size = 300 } = {}) {
    if (!componentId) {
      return `${this.serverUrl}/img/thumbnail2.png`;
    }

    const params = {
      id: componentId,
      size: String(size),
      username: this.apiUser,
      apiKey: this.apiKey,
    };

    return `${this.serverUrl}/component/thumbnail?${new URLSearchParams(
      params,
    ).toString()}`;
  }

  /**
   * Create component from *file* and add to server location.
   *
   * @param  {Blob} - The file object to upload.
   * @param {?object} [options = {}] - Options
   * @param {?string} options.name - Component name. Defaults get from file object.
   * @param {?number} options.data - Component data. Defaults to {}.
   * @param {XMLHttpRequest} options.xhr - Custom XHR object, deprecated in favor of options.signal.
   * @param {AbortSignal} options.signal - Abort signal
   * @return {Promise} Promise resolved with the response when creating
   * Component and ComponentLocation.
   */
  async createComponent(
    file: Blob,
    options: CreateComponentOptions = {},
  ): Promise<
    readonly [CreateResponse, CreateResponse, GetUploadMetadataResponse]
  > {
    return new Promise((resolve, reject) => {
      const uploader = new Uploader(this, file, {
        ...options,
        onError(error) {
          reject(error);
        },
        onComplete() {
          // TODO: Deprecate createComponent response.
          resolve([
            uploader.createComponentResponse!,
            uploader.createComponentLocationResponse!,
            uploader.uploadMetadata!,
          ]);
        },
      });

      uploader.start();
    });
  }
}

/**
 * Tagged string template for preparing statements to prevent injection attacks.
 */
export function expression(
  literals: TemplateStringsArray,
  ...placeholders: string[]
): string {
  let result = "";

  for (let i = 0; i < placeholders.length; i++) {
    result += literals[i];
    result += placeholders[i].replace(/(['"])/g, "\\$1");
  }

  result += literals[literals.length - 1];
  return result;
}<|MERGE_RESOLUTION|>--- conflicted
+++ resolved
@@ -680,13 +680,8 @@
     logger.info(
       "Ensuring entity with data using identifying keys: ",
       entityType,
-<<<<<<< HEAD
       anyData,
       keys
-=======
-      data,
-      keys,
->>>>>>> 7dd849ec
     );
 
     if (!keys.length) {
@@ -696,13 +691,8 @@
     if (!keys.length) {
       throw new Error(
         "Could not determine any identifying data to check against " +
-<<<<<<< HEAD
           `when ensuring ${entityType} with data ${anyData}. ` +
           `Identifying keys: ${identifyingKeys}`
-=======
-          `when ensuring ${entityType} with data ${data}. ` +
-          `Identifying keys: ${identifyingKeys}`,
->>>>>>> 7dd849ec
       );
     }
 
@@ -729,26 +719,16 @@
 
     return this.query<T>(expression).then((response) => {
       if (response.data.length === 0) {
-<<<<<<< HEAD
         return this.create<T>(entityType, anyData).then(
           ({ data: responseData }) => Promise.resolve(responseData)
-=======
-        return this.create<T>(entityType, data).then(({ data: responseData }) =>
-          Promise.resolve(responseData),
->>>>>>> 7dd849ec
         );
       }
 
       if (response.data.length !== 1) {
         throw new Error(
           "Expected single or no item to be found but got multiple " +
-<<<<<<< HEAD
             `when ensuring ${entityType} with data ${anyData}. ` +
             `Identifying keys: ${identifyingKeys}`
-=======
-            `when ensuring ${entityType} with data ${data}. ` +
-            `Identifying keys: ${identifyingKeys}`,
->>>>>>> 7dd849ec
         );
       }
 
@@ -772,15 +752,8 @@
               accumulator[key] = anyData[key];
             }
             return accumulator;
-<<<<<<< HEAD
           }, {} as T)
         ).then(({ data: responseData }) => Promise.resolve(responseData as T));
-=======
-          }, {} as T),
-        ).then(({ data: responseData }) =>
-          Promise.resolve(responseData as T & Entity),
-        );
->>>>>>> 7dd849ec
       }
 
       return Promise.resolve(response.data[0]);
