// :copyright: Copyright (c) 2016 ftrack
import moment from "moment";
import loglevel from "loglevel";
import { v4 as uuidV4 } from "uuid";

import { EventHub } from "./event_hub.js";
import * as operation from "./operation.js";
import {
  ServerPermissionDeniedError,
  ServerValidationError,
  ServerError,
  AbortError,
  CreateComponentError,
} from "./error.js";
import { SERVER_LOCATION_ID } from "./constant.js";

import normalizeString from "./util/normalize_string.js";
import type {
  ActionResponse,
  CallOptions,
  CreateComponentOptions,
  CreateResponse,
  Data,
  DeleteResponse,
  GetUploadMetadataResponse,
  IsTuple,
  MutationOptions,
  QueryOptions,
  QueryResponse,
  QuerySchemasResponse,
  QueryServerInformationResponse,
  ResponseError,
  Schema,
  SearchOptions,
  SearchResponse,
  SessionOptions,
  UpdateResponse,
<<<<<<< HEAD
} from "./types";
import { convertToIsoString } from "./util/convert_to_iso_string";
import { splitFileExtension } from "./util/split_file_extension";
=======
} from "./types.js";
import { convertToIsoString } from "./util/convert_to_iso_string.js";
>>>>>>> 133b5cac

const logger = loglevel.getLogger("ftrack_api");

const ENCODE_DATETIME_FORMAT = "YYYY-MM-DDTHH:mm:ss";

/**
 * ftrack API session
 * @class  Session
 *
 */
export class Session {
  apiUser: string;
  apiKey: string;
  serverUrl: string;
  apiEndpoint: string;
  eventHub: EventHub;
  clientToken: string | null;
  initialized: boolean;
  initializing: Promise<Session>;
  serverInformation?: Data;
  schemas?: Schema[];
  serverVersion?: string;
  additionalHeaders: Data;

  /**
   * Construct Session instance with API credentials.
   *
   * @param  {string}  serverUrl -                  ftrack server URL
   * @param  {string}  apiUser -                    ftrack username for API user.
   * @param  {string}  apiKey -                     User API Key
   * @param  {Object}  options  -                   options
   * @param  {Boolean} [options.autoConnectEventHub=false] - Automatically connect to event hub,
   * @param  {Array|null} [options.serverInformationValues] - List of server information values to retrieve.
   * @param  {Object}  [options.eventHubOptions={}] - Options to configure event hub with.
   * @param  {string} [options.clientToken] - Client token for update events.
   * @param  {string} [options.apiEndpoint=/api] - API endpoint.
   * @param {object} [options.headers] - Additional headers to send with the request
   * @param {object} [options.strictApi] - Turn on strict API mode
   * @param {object} options.decodeDatesAsIso - Decode dates as ISO strings instead of moment objects
   *
   * @constructs Session
   */
  constructor(
    serverUrl: string,
    apiUser: string,
    apiKey: string,
    {
      autoConnectEventHub = false,
      serverInformationValues,
      eventHubOptions = {},
      clientToken,
      apiEndpoint = "/api",
      additionalHeaders = {},
      strictApi = false,
    }: SessionOptions = {}
  ) {
    if (!serverUrl || !apiUser || !apiKey) {
      throw new Error(
        "Invalid arguments, please construct Session with " +
          "*serverUrl*, *apiUser* and *apiKey*."
      );
    }

    /**
     * Username of ftrack user used by API
     * @memberof Session
     * @instance
     * @type {string}
     */
    this.apiUser = apiUser;

    /**
     * API Key
     * @memberof Session
     * @instance
     * @type {string}
     */
    this.apiKey = apiKey;

    /**
     * ftrack server URL
     * @memberof Session
     * @instance
     * @type {string}
     */
    this.serverUrl = serverUrl;

    /**
     * API Endpoint. Specified relative to server URL with leading slash.
     * @memberof Session
     * @instance
     * @type {string}
     */
    this.apiEndpoint = apiEndpoint;

    /**
     * allows setting additional headers to be sent with each request
     * @memberof Session
     * @instance
     * @type {Data}
     */
    this.additionalHeaders = additionalHeaders;

    if (strictApi) {
      this.additionalHeaders = {
        ...additionalHeaders,
        "ftrack-strict-api": "true",
      };
    }

    /**
     * session event hub
     * @memberof Session
     * @instance
     * @type {EventHub}
     */
    this.eventHub = new EventHub(serverUrl, apiUser, apiKey, eventHubOptions);

    if (autoConnectEventHub) {
      this.eventHub.connect();
    }

    if (clientToken) {
      this.clientToken = clientToken;
    } else {
      this.clientToken = `ftrack-javascript-api--${uuidV4()}`;
    }

    // Always include is_timezone_support_enabled as required by API.
    if (
      serverInformationValues &&
      !serverInformationValues.includes("is_timezone_support_enabled")
    ) {
      serverInformationValues.push("is_timezone_support_enabled");
    }

    const operations: operation.Operation[] = [
      {
        action: "query_server_information",
        values: serverInformationValues,
      },
      { action: "query_schemas" },
    ];

    /**
     * true if session is initialized
     * @memberof Session
     * @instance
     * @type {Boolean}
     */
    this.initialized = false;

    /**
     * Resolved once session is initialized.
     * @memberof Session
     * @instance
     * @type {Promise}
     */
    this.initializing = this.call<
      [QueryServerInformationResponse, QuerySchemasResponse]
    >(operations).then((responses) => {
      this.serverInformation = responses[0];
      this.schemas = responses[1];
      this.serverVersion = this.serverInformation.version;
      this.initialized = true;

      return Promise.resolve(this);
    });
  }

  /**
   * Get primary key attributes from schema
   *
   * @return {Array|null} List of primary key attributes.
   */
  getPrimaryKeyAttributes(entityType: string): string[] | null {
    if (!this.schemas) {
      logger.warn("Schemas not available.");
      return null;
    }
    const schema = this.schemas.find((item) => item.id === entityType);
    if (!schema || !schema.primary_key || !schema.primary_key.length) {
      logger.warn("Primary key could not be found for: ", entityType);
      return null;
    }
    return schema.primary_key;
  }

  /**
   * Get identifying key for *entity*
   *
   * @return {String|null} Identifying key for *entity*
   */
  getIdentifyingKey(entity: Data) {
    const primaryKeys = this.getPrimaryKeyAttributes(entity.__entity_type__);
    if (primaryKeys) {
      return [
        entity.__entity_type__,
        ...primaryKeys.map((attribute: string) => entity[attribute]),
      ].join(",");
    }
    return null;
  }

  /**
   * Return encoded *data* as JSON string.
   *
   * This will translate date, moment, and dayjs  objects into ISO8601 string representation in UTC.
   *
   * @private
   * @param  {*} data  The data to encode.
   * @return {*}      Encoded data
   */
  private encode(data: any): any {
    if (data && data.constructor === Array) {
      return data.map((item) => this.encode(item));
    }

    if (data && data.constructor === Object) {
      const out: Data = {};
      for (const key in data) {
        if (data.hasOwnProperty(key)) {
          out[key] = this.encode(data[key]);
        }
      }

      return out;
    }

    const date = convertToIsoString(data);
    if (date) {
      if (
        this.serverInformation &&
        this.serverInformation.is_timezone_support_enabled
      ) {
        // Ensure that the moment object is in UTC and format
        // to timezone naive string.
        return {
          __type__: "datetime",
          value: date,
        };
      }

      // Ensure that the moment object is in local time zone and format
      // to timezone naive string.
      return {
        __type__: "datetime",
        value: moment(date).local().format(ENCODE_DATETIME_FORMAT),
      };
    }

    return data;
  }

  /** Return error instance from *response*.
   *
   * @private
   * @param  {*} response  A server error response object.
   * @return {*}      error instance.
   */
  private getErrorFromResponse(response: ResponseError) {
    let ErrorClass;

    if (response.exception === "AbortError") {
      ErrorClass = AbortError;
    } else if (response.exception === "ValidationError") {
      ErrorClass = ServerValidationError;
    } else if (
      response.exception === "FTAuthenticationError" ||
      response.exception === "PermissionError"
    ) {
      ErrorClass = ServerPermissionDeniedError;
    } else {
      ErrorClass = ServerError;
    }

    const error = new ErrorClass(response.content, response.error_code);

    return error;
  }

  /**
   * Iterate *data* and decode entities with special encoding logic.
   *
   * Iterates recursively through objects and arrays.
   *
   * Will merge ftrack entities multiple occurrences which have been
   * de-duplicated in the back end and point them to a single object in
   * *identityMap*.
   *
   * datetime objects will be converted to timezone-aware moment objects.
   *
   * @private
   * @param  {*} data  The data to decode.
   * @return {*}      Decoded data
   */

  private decode(
    data: any,
    identityMap: Data = {},
    decodeDatesAsIso: boolean = false
  ): any {
    if (Array.isArray(data)) {
      return this._decodeArray(data, identityMap, decodeDatesAsIso);
    }
    if (typeof data === "object" && data?.constructor === Object) {
      if (data.__entity_type__) {
        return this._mergeEntity(data, identityMap, decodeDatesAsIso);
      }
      if (data.__type__ === "datetime" && decodeDatesAsIso) {
        return this._decodeDateTimeAsIso(data);
      } else if (data.__type__ === "datetime") {
        return this._decodeDateTimeAsMoment(data);
      }
      return this._decodePlainObject(data, identityMap, decodeDatesAsIso);
    }
    return data;
  }

  /**
   * Decode datetime *data* into ISO 8601 strings.
   *
   * Translate objects with __type__ equal to 'datetime' into moment
   * datetime objects. If time zone support is enabled on the server the date
   * will be assumed to be UTC and the moment will be in utc.
   * @private
   */
  private _decodeDateTimeAsIso(data: any) {
    let dateValue = data.value;
    if (
      this.serverInformation &&
      this.serverInformation.is_timezone_support_enabled
    ) {
      // Server responds with timezone naive strings, add Z to indicate UTC.
      // If the string somehow already contains a timezone offset, do not add Z.
      if (!dateValue.endsWith("Z") && !dateValue.includes("+")) {
        dateValue += "Z";
      }
      // Return date as moment object with UTC set to true.
      return new Date(dateValue).toISOString();
    }
    // Server has no timezone support, return date in ISO format
    return new Date(dateValue).toISOString();
  }

  /**
   * Decode datetime *data* into moment objects.
   *
   * Translate objects with __type__ equal to 'datetime' into moment
   * datetime objects. If time zone support is enabled on the server the date
   * will be assumed to be UTC and the moment will be in utc.
   * @private
   */
  private _decodeDateTimeAsMoment(data: any) {
    if (
      this.serverInformation &&
      this.serverInformation.is_timezone_support_enabled
    ) {
      // Return date as moment object with UTC set to true.
      return moment.utc(data.value);
    }

    // Return date as local moment object.
    return moment(data.value);
  }

  /**
   * Return new object where all values have been decoded.
   * @private
   */
  private _decodePlainObject(
    object: Data,
    identityMap: Data,
    decodeDatesAsIso: boolean
  ) {
    return Object.keys(object).reduce<Data>((previous, key) => {
      previous[key] = this.decode(object[key], identityMap, decodeDatesAsIso);
      return previous;
    }, {});
  }

  /**
   * Return new Array where all items have been decoded.
   * @private
   */
  private _decodeArray(
    collection: any[],
    identityMap: Data,
    decodeDatesAsIso: boolean
  ): any[] {
    return collection.map((item) =>
      this.decode(item, identityMap, decodeDatesAsIso)
    );
  }

  /**
   * Return merged *entity* using *identityMap*.
   * @private
   */
  private _mergeEntity(
    entity: Data,
    identityMap: Data,
    decodeDatesAsIso: boolean
  ) {
    const identifier = this.getIdentifyingKey(entity);
    if (!identifier) {
      logger.warn("Identifier could not be determined for: ", identifier);
      return entity;
    }

    if (!identityMap[identifier]) {
      identityMap[identifier] = {};
    }

    // Retrieve entity from identity map. Any instances which occur multiple
    // times in the encoded data will point to the same JavaScript object.
    // This means that output is not guaranteed to be JSON-serializable.
    //
    // TODO: Should we duplicate the information between the instances
    // instead of pointing them to the same instance?
    const mergedEntity = identityMap[identifier];

    for (const key in entity) {
      if (entity.hasOwnProperty(key)) {
        mergedEntity[key] = this.decode(
          entity[key],
          identityMap,
          decodeDatesAsIso
        );
      }
    }
    return mergedEntity;
  }

  /** Return encoded *operations*. */
  encodeOperations(operations: operation.Operation[]) {
    return JSON.stringify(this.encode(operations));
  }

  /**
   * Call API with array of operation objects in *operations*.
   *
   * Returns promise which will be resolved with an array of decoded
   * responses.
   *
   * The return promise may be rejected with one of several errors:
   *
   * ServerValidationError
   *     Validation errors
   * ServerPermissionDeniedError
   *     Permission defined errors
   * ServerError
   *     Generic server errors or network issues
   *
   * @typeParam T - Either an array of response types to get return type `Tuple<T[0], ..., T[n]>`, or a single response type to get return type T[]. Default is ActionResponse.
   * @param {Array} operations - API operations.
   * @param {Object} options
   * @param {AbortController} options.abortController - Abort controller, deprecated in favor of options.signal
   * @param {AbortSignal} options.signal - Abort signal
   * @param {string} options.pushToken - push token to associate with the request
   * @param {object} options.headers - Additional headers to send with the request
   * @param {string} options.decodeDatesAsIso - Return dates as ISO strings instead of moment objects
   *
   */
  async call<T = ActionResponse>(
    operations: operation.Operation[],
    {
      abortController,
      pushToken,
      signal,
      additionalHeaders = {},
      decodeDatesAsIso = false,
    }: CallOptions = {}
  ): Promise<IsTuple<T> extends true ? T : T[]> {
    await this.initializing;
    const url = `${this.serverUrl}${this.apiEndpoint}`;

    try {
      // Delay call until session is initialized if initialization is in
      // progress.

      let fetchResponse;
      try {
        fetchResponse = await fetch(url, {
          method: "post",
          credentials: "include",
          headers: {
            Accept: "application/json",
            "Content-Type": "application/json",
            "ftrack-api-key": this.apiKey,
            "ftrack-user": this.apiUser,
            "ftrack-Clienttoken": this.clientToken,
            "ftrack-pushtoken": pushToken,
            ...this.additionalHeaders,
            ...additionalHeaders,
          } as HeadersInit,
          body: this.encodeOperations(operations),
          signal: abortController ? abortController.signal : signal,
        });
      } catch (reason) {
        if (reason instanceof Error) {
          throw this.getErrorFromResponse({
            exception: "NetworkError",
            content: (reason.cause as string) || reason.message,
          });
        }
        throw new Error("Unknown error");
      }

      const response = await fetchResponse.json();

      if (response.exception) {
        throw this.getErrorFromResponse(response);
      }

      return this.decode(response, {}, decodeDatesAsIso);
    } catch (reason) {
      logger.warn("Failed to perform request. ", reason);

      if (reason instanceof Error) {
        if (reason.name === "AbortError") {
          throw this.getErrorFromResponse({
            exception: "AbortError",
            content: reason.message,
          });
        }

        logger.warn("Server reported error in unexpected format. ", reason);
        throw this.getErrorFromResponse({
          exception: "MalformedResponseError",
          content: reason.message,
          error: reason,
        });
      }
    }

    throw new Error("Unknown error");
  }

  /**
   * Return promise of *entityType* with *data*, create or update if necessary.
   *
   *   *data* should be a dictionary of the same form passed to `create`
   *   method.
   *
   *   By default, check for an entity that has matching *data*. If
   *   *identifyingKeys* is specified as a list of keys then only consider the
   *   values from *data* for those keys when searching for existing entity.
   *
   *   If no *identifyingKeys* specified then use all of the keys from the
   *   passed *data*.
   *
   *   Raise an Error if no *identifyingKeys* can be determined.
   *
   *   If no matching entity found then create entity using supplied *data*.
   *
   *   If a matching entity is found, then update it if necessary with *data*.
   *
   *   Return update or create promise.
   */

  ensure<T extends Data = Data>(
    entityType: string,
    data: T,
    identifyingKeys: Array<keyof T> = []
  ): Promise<T> {
    let keys = identifyingKeys as string[];

    logger.info(
      "Ensuring entity with data using identifying keys: ",
      entityType,
      data,
      keys
    );

    if (!keys.length) {
      keys = Object.keys(data);
    }

    if (!keys.length) {
      throw new Error(
        "Could not determine any identifying data to check against " +
          `when ensuring ${entityType} with data ${data}. ` +
          `Identifying keys: ${identifyingKeys}`
      );
    }

    const primaryKeys = this.getPrimaryKeyAttributes(entityType);
    if (primaryKeys === null || primaryKeys.length === 0) {
      throw new Error(`Primary key could not be found for: ${entityType}`);
    }
    let expression = `select ${primaryKeys.join(
      ", "
    )} from ${entityType} where`;
    const criteria = keys.map((identifyingKey) => {
      let value = data[identifyingKey];

      if (value != null && typeof value.valueOf() === "string") {
        value = `"${value}"`;
      } else if (convertToIsoString(value)) {
        value = convertToIsoString(value);
        value = `"${value}"`;
      }
      return `${identifyingKey} is ${value}`;
    });

    expression = `${expression} ${criteria.join(" and ")}`;

    return this.query<T>(expression).then((response) => {
      if (response.data.length === 0) {
        return this.create<T>(entityType, data).then(({ data: responseData }) =>
          Promise.resolve(responseData)
        );
      }

      if (response.data.length !== 1) {
        throw new Error(
          "Expected single or no item to be found but got multiple " +
            `when ensuring ${entityType} with data ${data}. ` +
            `Identifying keys: ${identifyingKeys}`
        );
      }

      const updateEntity = response.data[0];

      // Update entity if required.
      let updated = false;
      Object.keys(data).forEach((key: keyof T) => {
        if (data[key] !== updateEntity[key]) {
          updateEntity[key] = data[key];
          updated = true;
        }
      });

      if (updated) {
        return this.update<T>(
          entityType,
          primaryKeys.map((key: string) => updateEntity[key]),
          Object.keys(data).reduce<T>((accumulator, key: keyof T) => {
            if (primaryKeys.indexOf(key.toString()) === -1) {
              accumulator[key] = data[key];
            }
            return accumulator;
          }, {} as T)
        ).then(({ data: responseData }) => Promise.resolve(responseData));
      }

      return Promise.resolve(response.data[0]);
    });
  }

  /**
   * Return schema with id or null if not existing.
   * @param  {string} schemaId Id of schema model, e.g. `AssetVersion`.
   * @return {Object|null} Schema definition
   */
  getSchema(schemaId: string): Schema | null {
    const schema = this.schemas?.find((s) => s.id === schemaId);
    return schema ?? null;
  }

  /**
   * Perform a single query operation with *expression*.
   *
   * @param {string} expression - API query expression.
   * @param {object} options
   * @param {object} options.abortController - Deprecated in favour of options.signal
   * @param {object} options.signal - Abort signal user for aborting requests prematurely
   * @param {object} options.headers - Additional headers to send with the request
   * @param {object} options.decodeDatesAsIso - Decode dates as ISO strings instead of moment objects
   * @return {Promise} Promise which will be resolved with an object
   * containing action, data and metadata
   */
  async query<T extends Data = Data>(
    expression: string,
    options: QueryOptions = {}
  ) {
    logger.debug("Query", expression);
    const responses = await this.call<[QueryResponse<T>]>(
      [operation.query(expression)],
      options
    );
    return responses[0];
  }

  /**
   * Perform a single search operation with *expression*.
   *
   * @param {Object}   options
   * @param {String}   options.expression     API query expression
   * @param {String}   options.entityType     Entity type to search for
   * @param {String[]} options.terms          Search terms
   * @param {String}   [options.contextId]    Context id to limit the search result to
   * @param {String[]} [options.objectTypeIds] Object type ids to limit the search result to
   * @param {object} additionalOptions
   * @param {object} options.abortController - Deprecated in favour of options.signal
   * @param {object} options.signal - Abort signal user for aborting requests prematurely
   * @param {object} options.headers - Additional headers to send with the request
   * @param {object} options.decodeDatesAsIso - Decode dates as ISO strings instead of moment objects
   * @return {Promise} Promise which will be resolved with an object
   * containing data and metadata
   */
  async search<T extends Data = Data>(
    {
      expression,
      entityType,
      terms = [],
      contextId,
      objectTypeIds,
    }: SearchOptions,
    options: QueryOptions = {}
  ) {
    logger.debug("Search", {
      expression,
      entityType,
      terms,
      contextId,
      objectTypeIds,
    });

    const responses = await this.call<[SearchResponse<T>]>(
      [
        operation.search({
          expression,
          entityType,
          terms,
          contextId,
          objectTypeIds,
        }),
      ],
      options
    );
    return responses[0];
  }

  /**
   * Perform a single create operation with *type* and *data*.
   *
   * @param {string} entityType entity type name.
   * @param {Object} data data which should be used to populate attributes on the entity.
   * @param {Object} options
   * @param {string} options.pushToken - push token to associate with the request
   * @param {object} options.headers - Additional headers to send with the request
   * @param {object} options.decodeDatesAsIso - Decode dates as ISO strings instead of moment objects
   * @return {Promise} Promise which will be resolved with the response.
   */
  async create<T extends Data = Data>(
    entityType: string,
    data: T,
    options: MutationOptions = {}
  ) {
    logger.debug("Create", entityType, data, options);

    const responses = await this.call<[CreateResponse<T>]>(
      [operation.create(entityType, data)],
      options
    );
    return responses[0];
  }

  /**
   * Perform a single update operation on *type* with *keys* and *data*.
   *
   * @param  {string} type Entity type
   * @param  {Array} keys Identifying keys, typically [<entity id>]
   * @param  {Object} data
   * @param {Object} options
   * @param {string} options.pushToken - push token to associate with the request
   * @param {object} options.headers - Additional headers to send with the request
   * @param {object} options.decodeDatesAsIso - Decode dates as ISO strings instead of moment objects
   * @return {Promise} Promise resolved with the response.
   */
  async update<T extends Data = Data>(
    type: string,
    keys: string[],
    data: T,
    options: MutationOptions = {}
  ) {
    logger.debug("Update", type, keys, data, options);

    const responses = await this.call<[UpdateResponse<T>]>(
      [operation.update(type, keys, data)],
      options
    );
    return responses[0];
  }

  /**
   * Perform a single delete operation.
   *
   * @param  {string} type Entity type
   * @param  {Array} keys Identifying keys, typically [<entity id>]
   * @param {Object} options
   * @param {string} options.pushToken - push token to associate with the request
   * @param {object} options.headers - Additional headers to send with the request
   * @param {object} options.decodeDatesAsIso - Decode dates as ISO strings instead of moment objects
   * @return {Promise} Promise resolved with the response.
   */
  async delete(type: string, keys: string[], options: MutationOptions = {}) {
    logger.debug("Delete", type, keys, options);

    const responses = await this.call<[DeleteResponse]>(
      [operation.delete(type, keys)],
      options
    );

    return responses[0];
  }

  /**
   * Return an URL where *componentId* can be downloaded.
   *
   * @param {?string} componentId Is assumed to be present in the
   *                  ftrack.server location.
   * @return {String|null} URL where *componentId* can be downloaded, null
   *                       if component id is not specified.
   */
  getComponentUrl(componentId: string) {
    if (!componentId) {
      return null;
    }

    const params = {
      id: componentId,
      username: this.apiUser,
      apiKey: this.apiKey,
    };

    return `${this.serverUrl}/component/get?${new URLSearchParams(
      params
    ).toString()}`;
  }

  /**
   * Return an URL where a thumbnail for *componentId* can be downloaded.
   *
   * @param {?string} componentId - Is assumed to be present in the
   *                  ftrack.server location and be of a valid image file type.
   * @param {?object} [options = {}] - Options
   * @param {?number} options.size - The size of the thumbnail. The image will be resized to
   *                  fit within size x size pixels. Defaults to 300.
   * @return {string} URL where *componentId* can be downloaded. Returns the
   *                  URL to a default thumbnail if component id is not
   *                  specified.
   */
  thumbnailUrl(componentId: string, { size = 300 } = {}) {
    if (!componentId) {
      return `${this.serverUrl}/img/thumbnail2.png`;
    }

    const params = {
      id: componentId,
      size: String(size),
      username: this.apiUser,
      apiKey: this.apiKey,
    };

    return `${this.serverUrl}/component/thumbnail?${new URLSearchParams(
      params
    ).toString()}`;
  }

  /**
   * Create component from *file* and add to server location.
   *
   * @param  {Blob} - The file object to upload.
   * @param {?object} [options = {}] - Options
   * @param {?string} options.name - Component name. Defaults get from file object.
   * @param {?number} options.data - Component data. Defaults to {}.
   * @param {XMLHttpRequest} options.xhr - Custom XHR object, deprecated in favor of options.signal.
   * @param {AbortSignal} options.signal - Abort signal
   * @return {Promise} Promise resolved with the response when creating
   * Component and ComponentLocation.
   */
  createComponent<T extends Data = Data>(
    file: Blob,
    options: CreateComponentOptions = {}
  ): Promise<
    [CreateResponse<T>, CreateResponse<T>, GetUploadMetadataResponse]
  > {
    const componentName = options.name ?? (file as File).name;

    let normalizedFileName;
    if (componentName) {
      normalizedFileName = normalizeString(componentName);
    }

    if (!normalizedFileName) {
      throw new CreateComponentError("Component name is missing.");
    }
    const fileNameParts = splitFileExtension(normalizedFileName);
    const defaultProgress = (progress: number) => progress;
    const defaultAbort = () => {};

    if (options.xhr) {
      logger.warn(
        "[session.createComponent] options.xhr is deprecated, use options.signal for aborting uploads."
      );
    }

    const data = options.data || {};
    const onProgress = options.onProgress || defaultProgress;
    const xhr = options.xhr || new XMLHttpRequest();
    const onAborted = options.onAborted || defaultAbort;

    const fileType = data.file_type || fileNameParts[1];
    const fileName = data.name || fileNameParts[0];
    const fileSize = data.size || file.size;
    const componentId = data.id || uuidV4();
    const componentLocationId = uuidV4();
    let url: string;
    let headers: Record<string, string> = {};

    const handleAbortSignal = () => {
      xhr.abort();
      options.signal?.removeEventListener("abort", handleAbortSignal);
    };
    options.signal?.addEventListener("abort", handleAbortSignal);

    const updateOnProgressCallback = (
      oEvent: ProgressEvent<XMLHttpRequestEventTarget>
    ) => {
      let progress = 0;

      if (oEvent.lengthComputable) {
        progress = Math.floor((oEvent.loaded / oEvent.total) * 100);
      }

      onProgress(progress);
    };

    logger.debug("Registering component and fetching upload metadata.");

    const component = Object.assign(data, {
      id: componentId,
      name: fileName,
      file_type: fileType,
      size: fileSize,
    });
    const componentLocation = {
      id: componentLocationId,
      component_id: componentId,
      resource_identifier: componentId,
      location_id: SERVER_LOCATION_ID,
    };

    const componentAndLocationPromise = this.call<
      [CreateResponse<T>, CreateResponse<T>, GetUploadMetadataResponse]
    >([
      operation.create("FileComponent", component),
      operation.create("ComponentLocation", componentLocation),
      {
        action: "get_upload_metadata",
        file_name: `${fileName}${fileType}`,
        file_size: fileSize,
        component_id: componentId,
      },
    ]).then((response) => {
      url = response[2].url;
      headers = response[2].headers;
      return response;
    });

    return componentAndLocationPromise.then(() => {
      logger.debug(`Uploading file to: ${url}`);

      return new Promise((resolve, reject) => {
        // wait until file is uploaded
        xhr.upload.addEventListener("progress", updateOnProgressCallback);
        xhr.open("PUT", url, true);
        xhr.onabort = () => {
          onAborted();
          this.delete("FileComponent", [componentId]).then(() => {
            reject(
              new CreateComponentError(
                "Upload aborted by client",
                "UPLOAD_ABORTED"
              )
            );
          });
        };

        for (const key in headers) {
          if (headers.hasOwnProperty(key) && key !== "Content-Length") {
            xhr.setRequestHeader(key, headers[key]);
          }
        }
        xhr.onload = () => {
          if (xhr.status >= 400) {
            reject(
              new CreateComponentError(`Failed to upload file: ${xhr.status}`)
            );
          }
          resolve(xhr.response);
        };
        xhr.onerror = () => {
          this.delete("FileComponent", [componentId]).then(() => {
            reject(
              new CreateComponentError(`Failed to upload file: ${xhr.status}`)
            );
          });
        };
        xhr.send(file);
      }).then(() => componentAndLocationPromise);
    });
  }
}<|MERGE_RESOLUTION|>--- conflicted
+++ resolved
@@ -35,14 +35,9 @@
   SearchResponse,
   SessionOptions,
   UpdateResponse,
-<<<<<<< HEAD
-} from "./types";
-import { convertToIsoString } from "./util/convert_to_iso_string";
-import { splitFileExtension } from "./util/split_file_extension";
-=======
 } from "./types.js";
 import { convertToIsoString } from "./util/convert_to_iso_string.js";
->>>>>>> 133b5cac
+import { splitFileExtension } from "./util/split_file_extension.js";
 
 const logger = loglevel.getLogger("ftrack_api");
 
