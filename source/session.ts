--- conflicted
+++ resolved
@@ -792,11 +792,7 @@
     options: QueryOptions = {},
   ) {
     logger.debug("Query", expression);
-<<<<<<< HEAD
-    const responses = await this.call<[QueryResponse<K>]>(
-=======
-    const responses = await this.call<[QueryResponse<EntityData<TEntityType>>]>(
->>>>>>> 259e9936
+    const responses = await this.call<[QueryResponse<TEntityType>]>(
       [operation.query(expression)],
       options,
     );
@@ -838,13 +834,7 @@
       objectTypeIds,
     });
 
-<<<<<<< HEAD
-    const responses = await this.call<[SearchResponse<K>]>(
-=======
-    const responses = await this.call<
-      [SearchResponse<EntityData<TEntityType>>]
-    >(
->>>>>>> 259e9936
+    const responses = await this.call<[SearchResponse<TEntityType>]>(
       [
         operation.search({
           expression,
@@ -877,16 +867,10 @@
   ) {
     logger.debug("Create", entityType, data, options);
 
-<<<<<<< HEAD
-    const responses = await this.call<[CreateResponse<K>]>(
+    const responses = await this.call<[CreateResponse<TEntityType>]>(
       [operation.create(entityType, data)],
       options,
     );
-=======
-    const responses = await this.call<
-      [CreateResponse<EntityData<TEntityType>>]
-    >([operation.create(entityType, data)], options);
->>>>>>> 259e9936
     return responses[0];
   }
 
@@ -910,16 +894,10 @@
   ) {
     logger.debug("Update", type, keys, data, options);
 
-<<<<<<< HEAD
-    const responses = await this.call<[UpdateResponse<K>]>(
+    const responses = await this.call<[UpdateResponse<TEntityType>]>(
       [operation.update(type, keys, data)],
       options,
     );
-=======
-    const responses = await this.call<
-      [UpdateResponse<EntityData<TEntityType>>]
-    >([operation.update(type, keys, data)], options);
->>>>>>> 259e9936
     return responses[0];
   }
 
