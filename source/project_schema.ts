// :copyright: Copyright (c) 2016 ftrack

import * as operation from "./operation.js";
import { Session } from "./session.js";
<<<<<<< HEAD
import { QueryResponse } from "./types.js";
=======
import type { Data, QueryResponse } from "./types.js";
>>>>>>> f0f9af52
/**
 * Project schema namespace
 * @namespace project_schema
 */

/**
 * Return statuses from *projectSchemaId* for *entityType* and *typeId*.
 *
 * *entityType* should be a valid ftrack api schema id, .e.g. 'AssetVersion' or
 * 'Task'.
 *
 * *typeId* can be used to get overridden statuses for a certain task type.
 *
 * @memberof project_schema
 */
export function getStatuses(
  session: Session,
  projectSchemaId: string,
  entityType: string,
  typeId: string | null = null,
) {
  let response;

  // Load multiple collections in separate queries to work around issue in
  // backend, creating an unnecessary complex query when selecting multiple,
  // unrelated things.
  const taskWorkflowAttributes = [
    "_task_workflow.statuses.name",
    "_task_workflow.statuses.color",
    "_task_workflow.statuses.sort",
  ];
  const versionWorkflowAttributes = [
    "_version_workflow.statuses.name",
    "_version_workflow.statuses.color",
    "_version_workflow.statuses.sort",
  ];
  const overridesAttributes = [
    "_overrides.type_id",
    "_overrides.workflow_schema.statuses.name",
    "_overrides.workflow_schema.statuses.sort",
    "_overrides.workflow_schema.statuses.color",
  ];
  const schemasAttributes = [
    "_schemas.type_id",
    "_schemas.statuses.task_status.name",
    "_schemas.statuses.task_status.color",
    "_schemas.statuses.task_status.sort",
  ];

  let groupedAttributes;
  if (entityType === "Task" && typeId !== null) {
    groupedAttributes = [taskWorkflowAttributes, overridesAttributes];
  } else if (entityType === "Task") {
    groupedAttributes = [taskWorkflowAttributes];
  } else if (entityType === "AssetVersion") {
    groupedAttributes = [versionWorkflowAttributes];
  } else {
    groupedAttributes = [schemasAttributes];
  }

  const operations = groupedAttributes.map((select) =>
    operation.query(
      `select ${select.join(
        ", ",
      )} from ProjectSchema where id is ${projectSchemaId}`,
    ),
  );

  response = session.call<QueryResponse>(operations);
  response = response.then((results) => {
    // Since the operations where performed in one batched call,
    // the result will be merged into a single entity.
    const data = results[0].data[0];

    let statuses = [];
    if (entityType === "Task") {
      let useTaskworkflowStatuses = true;

      if (typeId !== null && data._overrides.length > 0) {
        for (const index in data._overrides) {
          if (data._overrides[index].type_id === typeId) {
            statuses = data._overrides[index].workflow_schema.statuses;
            useTaskworkflowStatuses = false;
            break;
          }
        }
      }

      if (useTaskworkflowStatuses) {
        statuses = data._task_workflow.statuses;
      }
    } else if (entityType === "AssetVersion") {
      statuses = data._version_workflow.statuses;
    } else {
      const schema = session.getSchema(entityType);

      if (
        typeof schema?.alias_for === "object" &&
        schema.alias_for.id === "Task"
      ) {
        const objectTypeId = schema.alias_for.classifiers.object_typeid;

        for (const index in data._schemas) {
          if (data._schemas[index].type_id === objectTypeId) {
            statuses = data._schemas[index].statuses.map(
              (status: any) => status.task_status,
            );
          }
        }
      }
    }

    return Promise.resolve(statuses);
  });

  return response;
}<|MERGE_RESOLUTION|>--- conflicted
+++ resolved
@@ -2,11 +2,7 @@
 
 import * as operation from "./operation.js";
 import { Session } from "./session.js";
-<<<<<<< HEAD
-import { QueryResponse } from "./types.js";
-=======
 import type { Data, QueryResponse } from "./types.js";
->>>>>>> f0f9af52
 /**
  * Project schema namespace
  * @namespace project_schema
