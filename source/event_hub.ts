--- conflicted
+++ resolved
@@ -1,13 +1,8 @@
 // :copyright: Copyright (c) 2016 ftrack
 import { v4 as uuidV4 } from "uuid";
 import loglevel from "loglevel";
-<<<<<<< HEAD
-import io from "./simple_socketio";
-import { Event } from "./event";
-=======
-import * as io from "./socket.io-websocket-only.js";
+import io from "./simple_socketio.js";
 import { Event } from "./event.js";
->>>>>>> efbc16f6
 import {
   EventServerConnectionTimeoutError,
   EventServerReplyTimeoutError,
@@ -137,11 +132,7 @@
   };
   private _unsentEvents: ConnectionCallback[];
   private _subscribers: Subscriber[];
-<<<<<<< HEAD
   private _socketIo: io | null;
-=======
-  private _socketIo: io.SocketIO | null;
->>>>>>> efbc16f6
 
   /**
    * Construct EventHub instance with API credentials.
